--- conflicted
+++ resolved
@@ -30,11 +30,8 @@
 mod decoding;
 mod encoding;
 mod error;
-<<<<<<< HEAD
+mod event_handlers;
 mod expanded_op;
-=======
-mod event_handlers;
->>>>>>> 426ccbc8
 mod internal;
 mod object_store;
 mod op_handle;
