--- conflicted
+++ resolved
@@ -74,60 +74,7 @@
         if let Some(ops) = &request.ops {
             let ops = compress_ops(ops);
             for rop in ops.iter() {
-<<<<<<< HEAD
-                let external_id =
-                    amp::OpID::new(start_op + (operations.len() as u64), &request.actor);
-                let internal_id = self.actors.import_opid(&external_id);
-                let external_object_id = self.obj_alias.fetch(&rop.obj)?;
-                let internal_object_id = self.actors.import_obj(&external_object_id);
-                let child = self.obj_alias.cache(&rop.child, &external_id);
-
-                let skip_list = op_set.get_obj(&internal_object_id).map(|o| &o.seq).ok();
-                let internal_key = resolve_key_onepass(&rop, &skip_list)?;
-                let external_key = self.actors.export_key(&internal_key);
-
-                let internal_pred = op_set.get_pred(&internal_object_id, &internal_key, rop.insert);
-                let mut pred = Vec::new();
-                for id in internal_pred.iter() {
-                    pred.push(self.actors.export_opid(&id))
-                }
-                let action = rop_to_optype(&rop, child)?;
-                let internal_action = self.actors.import_optype(&action);
-
-                let op = Operation {
-                    action,
-                    obj: external_object_id,
-                    key: external_key,
-                    pred,
-                    insert: rop.insert,
-                };
-
-                let internal_op = OpHandle {
-                    id: internal_id,
-                    op: InternalOp {
-                        action: internal_action,
-                        obj: internal_object_id,
-                        key: internal_key,
-                        insert: rop.insert,
-                        pred: internal_pred,
-                    },
-                    delta: 0,
-                };
-
-                if internal_op.is_make() {
-                    new_objects.insert(internal_op.id.into());
-                }
-
-                let use_undo = request.undoable && !(new_objects.contains(&internal_op.obj));
-
-                let (pending_diff, undo_ops) = op_set.apply_op(internal_op, &self.actors)?;
-
-                if let Some(d) = pending_diff {
-                    pending_diffs.entry(internal_object_id).or_default().push(d);
-                }
-=======
                 let op_counter = start_op + (operations.len() as u64);
->>>>>>> 1d126dd2
 
                 let (op,internal_op) = rop_to_op(&mut self.actors, &mut self.obj_alias, &op_set, &request, &rop, op_counter)?;
                 let (pending_diff, undo_ops) = op_set.apply_op(internal_op.clone(), &self.actors)?;
@@ -286,6 +233,17 @@
         Ok(())
     }
 
+    pub fn ack(&mut self, ack_version: u64) {
+        let mut i = 0;
+        while i != self.versions.len() {
+            if self.versions[i].version < ack_version {
+                self.versions.remove(i);
+            } else {
+                i += 1;
+            }
+        }
+    }
+
     pub fn apply_changes(
         &mut self,
         mut changes: Vec<Change>,
