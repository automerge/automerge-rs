use crate::actor_map::ActorMap;
use crate::error::AutomergeError;
use crate::internal::{InternalOpType, InternalOperation, InternalUndoOperation, ObjectID, OpID};
use crate::op::Operation;
use crate::op_handle::OpHandle;
use crate::op_set::OpSet;
use crate::op_type::OpType;
use crate::ordered_set::OrderedSet;
use crate::pending_diff::PendingDiff;
use crate::time;
use crate::undo_operation::UndoOperation;
use crate::{Change, UnencodedChange};
use automerge_protocol as amp;
<<<<<<< HEAD
use automerge_protocol::{ActorID, Key, MapType, ObjType, ObjectID, OpID, SequenceType};
=======
>>>>>>> ab71d014
use std::borrow::BorrowMut;
use std::cmp::max;
use std::collections::{HashMap, HashSet};
use std::rc::Rc;
use std::str::FromStr;

#[derive(Debug, PartialEq, Clone)]
pub struct Backend {
    versions: Vec<Version>,
    queue: Vec<Rc<Change>>,
    op_set: Rc<OpSet>,
    states: HashMap<amp::ActorID, Vec<Rc<Change>>>,
    actors: ActorMap,
    obj_alias: HashMap<String, amp::ObjectID>,
    undo_pos: usize,
    hashes: HashMap<amp::ChangeHash, Rc<Change>>,
    history: Vec<amp::ChangeHash>,
    internal_undo_stack: Vec<Vec<InternalUndoOperation>>,
    internal_redo_stack: Vec<Vec<InternalUndoOperation>>,
}

impl Backend {
    pub fn init() -> Backend {
        let mut versions = Vec::new();
        let op_set = Rc::new(OpSet::init());
        versions.push(Version {
            version: 0,
            local_state: None,
            queue: Vec::new(),
        });
        Backend {
            versions,
            op_set,
            queue: Vec::new(),
            actors: ActorMap::new(),
            obj_alias: HashMap::new(),
            states: HashMap::new(),
            history: Vec::new(),
            hashes: HashMap::new(),
            internal_undo_stack: Vec::new(),
            undo_pos: 0,
            internal_redo_stack: Vec::new(),
        }
    }

    fn str_to_object(&self, name: &str) -> Result<amp::ObjectID, AutomergeError> {
        amp::ObjectID::from_str(name).or_else(|_| {
            self.obj_alias
                .get(name)
                .cloned()
                .ok_or_else(|| AutomergeError::MissingChildID(name.to_string()))
        })
    }

    fn process_request(
        &mut self,
        request: &amp::Request,
        op_set: Rc<OpSet>,
        start_op: u64,
    ) -> Result<Rc<Change>, AutomergeError> {
        let time = request.time.unwrap_or_else(time::unix_timestamp);
        let actor_id = request.actor.clone();
        let mut operations: Vec<Operation> = Vec::new();
        // this is a local cache of elemids that I can manipulate as i insert and edit so the
        // index's stay consistent as I walk through the ops
        let mut elemid_cache: HashMap<ObjectID, Box<dyn OrderedSet<OpID>>> = HashMap::new();
        if let Some(ops) = &request.ops {
            for rop in ops.iter() {
                let external_id = amp::OpID::new(start_op + (operations.len() as u64), &actor_id);
                let internal_id = self.actors.import_opid(external_id.clone());
                let insert = rop.insert;
                let object_id = self.str_to_object(&rop.obj)?;
                let internal_object_id = self.actors.import_obj(object_id.clone());

                let child = match &rop.child {
                    Some(child) => {
                        self.obj_alias
                            .insert(child.clone(), amp::ObjectID::ID(external_id.clone()));
                        Some(self.str_to_object(&child)?)
                    }
                    None => None,
                };

                // Ok - this madness is that 30% of the execution time for lists was spent
                // in resolve_key making tiny throw away edits to object.seq
                // OrdDelta offered a huge speedup but this would blow up for
                // huge bulk load changes so this way I do one vs the other
                // I should run benchmarks and figure out where the correct break point
                // really is
                // !!!
                // Idea - maybe the correct fast path here is feed the ops into op_set
                // as they are generated so I dont need to make these list ops twice
                // and when the version is out of date - i need to apply ops to that anyway...
                let elemids = elemid_cache.entry(internal_object_id).or_insert_with(|| {
                    //if ops.len() > 2000 {
                    Box::new(
                        op_set
                            .get_obj(&internal_object_id)
                            .map(|o| o.seq.clone())
                            .ok()
                            .unwrap_or_default(),
                    )
                    /*
                    } else {
                        Box::new(OrdDelta::new(
                            op_set.get_obj(&internal_object_id).map(|o| &o.seq).ok(),
                        ))
                    }
                    */
                });
                let elemids2: &mut dyn OrderedSet<OpID> = elemids.borrow_mut(); // I dont understand why I need to do this

                let external_key = resolve_key(rop, &internal_id, &self.actors, elemids2)?;
                let internal_key = self.actors.import_key(external_key.clone());
                let pred = op_set.get_pred(&internal_object_id, &internal_key, insert);
                let action = match rop.action {
<<<<<<< HEAD
                    amp::OpType::MakeMap => OpType::Make(ObjType::Map(MapType::Map)),
                    amp::OpType::MakeTable => OpType::Make(ObjType::Map(MapType::Table)),
                    amp::OpType::MakeList => OpType::Make(ObjType::Sequence(SequenceType::List)),
                    amp::OpType::MakeText => OpType::Make(ObjType::Sequence(SequenceType::Text)),
=======
                    amp::OpType::MakeMap => OpType::Make(amp::ObjType::Map),
                    amp::OpType::MakeTable => OpType::Make(amp::ObjType::Table),
                    amp::OpType::MakeList => OpType::Make(amp::ObjType::List),
                    amp::OpType::MakeText => OpType::Make(amp::ObjType::Text),
>>>>>>> ab71d014
                    amp::OpType::Del => OpType::Del,
                    amp::OpType::Link => OpType::Link(
                        child
                            .ok_or_else(|| AutomergeError::LinkMissingChild(external_id.clone()))?,
                    ),
                    amp::OpType::Inc => OpType::Inc(
                        rop.to_i64()
                            .ok_or_else(|| AutomergeError::MissingNumberValue(rop.clone()))?,
                    ),
                    amp::OpType::Set => OpType::Set(rop.primitive_value()),
                };

                let op = Operation {
                    action,
                    obj: object_id.clone(),
                    key: external_key,
                    pred: pred.iter().map(|id| self.actors.export_opid(&id)).collect(),
                    insert,
                };

                if op.is_basic_assign() {
                    if let Some(index) = operations.iter().position(|old| op.can_merge(old)) {
                        operations[index].merge(op);
                        continue;
                    }
                }
                operations.push(op);
            }
        }
        Ok(Rc::new(
            UnencodedChange {
                start_op,
                message: request.message.clone(),
                actor_id: request.actor.clone(),
                seq: request.seq,
                deps: request.deps.clone().unwrap_or_default(),
                time,
                operations,
            }
            .into(),
        ))
    }

    fn make_patch(
        &self,
        diffs: Option<amp::Diff>,
        request: Option<&amp::Request>,
    ) -> Result<amp::Patch, AutomergeError> {
        let mut deps: Vec<_> = self.op_set.deps.iter().cloned().collect();
        deps.sort_unstable();
        Ok(amp::Patch {
            version: self.versions.last().map(|v| v.version).unwrap_or(0),
            can_undo: self.can_undo(),
            can_redo: self.can_redo(),
            diffs,
            deps,
            clock: self
                .states
                .iter()
                .map(|(k, v)| (k.to_hex_string(), v.len() as u64))
                .collect(),
            actor: request.map(|r| r.actor.to_hex_string()),
            seq: request.map(|r| r.seq),
        })
    }

    fn undo(
        &mut self,
        request: &amp::Request,
        start_op: u64,
    ) -> Result<Rc<Change>, AutomergeError> {
        let undo_pos = self.undo_pos;

        if undo_pos < 1 || self.internal_undo_stack.len() < undo_pos {
            return Err(AutomergeError::NoUndo);
        }

        let mut undo_ops = self.internal_undo_stack.get(undo_pos - 1).unwrap().clone();
        let mut redo_ops = Vec::new();

        let operations = undo_ops
            .drain(0..)
            .map(|undo_op| {
                if let Some(field_ops) = self.op_set.get_field_ops(&undo_op.obj, &undo_op.key) {
                    let pred = field_ops.iter().map(|op| op.id).collect();
                    let op = undo_op.into_operation(pred);
                    redo_ops.extend(op.generate_redos(&field_ops));
                    op
                } else {
                    let op = undo_op.into_operation(Vec::new());
                    redo_ops.extend(op.generate_redos(&Vec::new()));
                    op
                }
            })
            .map(|op| self.actors.export_op(&op)) // FIXME
            .collect();

        let change = UnencodedChange {
            actor_id: request.actor.clone(),
            seq: request.seq,
            start_op,
            deps: request.deps.clone().unwrap_or_default(),
            message: request.message.clone(),
            time: time::unix_timestamp(),
            operations,
        }
        .into();

        self.undo_pos -= 1;
        self.internal_redo_stack.push(redo_ops);

        Ok(Rc::new(change))
    }

    fn redo(
        &mut self,
        request: &amp::Request,
        start_op: u64,
    ) -> Result<Rc<Change>, AutomergeError> {
        let mut redo_ops = self
            .internal_redo_stack
            .pop()
            .ok_or(AutomergeError::NoRedo)?;

        let operations = redo_ops
            .drain(0..)
            .map(|redo_op| {
                if let Some(field_ops) = self.op_set.get_field_ops(&redo_op.obj, &redo_op.key) {
                    redo_op.into_operation(field_ops.iter().map(|op| op.id).collect())
                } else {
                    redo_op.into_operation(Vec::new())
                }
            })
            .map(|op| self.actors.export_op(&op)) // FIXME
            .collect();

        let change = UnencodedChange {
            actor_id: request.actor.clone(),
            seq: request.seq,
            start_op,
            deps: request.deps.clone().unwrap_or_default(),
            message: request.message.clone(),
            time: time::unix_timestamp(),
            operations,
        }
        .into();

        self.undo_pos += 1;

        Ok(Rc::new(change))
    }

    pub fn load_changes(&mut self, mut changes: Vec<Change>) -> Result<(), AutomergeError> {
        let changes = changes.drain(0..).map(Rc::new).collect();
        self.apply(changes, None, false, false)?;
        Ok(())
    }

    pub fn apply_changes(
        &mut self,
        mut changes: Vec<Change>,
    ) -> Result<amp::Patch, AutomergeError> {
        let op_set = Some(self.op_set.clone());

        self.versions.iter_mut().for_each(|v| {
            if v.local_state == None {
                v.local_state = op_set.clone()
            }
        });

        let changes = changes.drain(0..).map(Rc::new).collect();
        self.apply(changes, None, false, true)
    }

    fn get_version(&mut self, version: u64) -> Result<Rc<OpSet>, AutomergeError> {
        let v = self
            .versions
            .iter_mut()
            .find(|v| v.version == version)
            .ok_or_else(|| AutomergeError::UnknownVersion(version))?;
        if let Some(ref mut op_set) = v.local_state {
            // apply the queued ops lazily b/c hopefully these
            // can be thrown away before they are applied
            for change in v.queue.drain(0..) {
                let mut m = HashMap::new();
                Rc::make_mut(op_set)
                    .apply_ops(
                        OpHandle::extract(change, &mut self.actors),
                        false,
                        &mut m,
                        &self.actors,
                    )
                    .unwrap();
            }
            return Ok(op_set.clone());
        }
        Ok(self.op_set.clone())
    }

    fn apply(
        &mut self,
        mut changes: Vec<Rc<Change>>,
        request: Option<&amp::Request>,
        undoable: bool,
        incremental: bool,
    ) -> Result<amp::Patch, AutomergeError> {
        let mut pending_diffs = HashMap::new();

        for change in changes.drain(..) {
            self.add_change(change, request.is_some(), undoable, &mut pending_diffs)?;
        }

        if incremental {
            let version = self.versions.last().map(|v| v.version).unwrap_or(0) + 1;
            let version_obj = Version {
                version,
                queue: Vec::new(),
                local_state: None,
            };
            self.versions.push(version_obj);
        } else {
            let version_obj = Version {
                version: 0,
                queue: Vec::new(),
                local_state: None,
            };
            self.versions.clear();
            self.versions.push(version_obj);
        }

        let diffs = self.op_set.finalize_diffs(pending_diffs, &self.actors)?;

        self.make_patch(diffs, request)
    }

    pub fn apply_local_change(
        &mut self,
        mut request: amp::Request,
    ) -> Result<amp::Patch, AutomergeError> {
        self.check_for_duplicate(&request)?; // Change has already been applied

        let ver = self.get_version(request.version)?;

        request
            .deps
            .get_or_insert_with(|| ver.deps.iter().cloned().collect());

        let start_op = ver.max_op + 1;
        let change = match request.request_type {
            amp::RequestType::Change => self.process_request(&request, ver, start_op)?,
            amp::RequestType::Undo => self.undo(&request, start_op)?,
            amp::RequestType::Redo => self.redo(&request, start_op)?,
        };

        let undoable = request.request_type == amp::RequestType::Change && request.undoable;

        let patch = self.apply(vec![change.clone()], Some(&request), undoable, true)?;

        self.finalize_version(request.version, change)?;

        Ok(patch)
    }

    fn check_for_duplicate(&self, request: &amp::Request) -> Result<(), AutomergeError> {
        if self
            .states
            .get(&request.actor)
            .map(|v| v.len() as u64)
            .unwrap_or(0)
            >= request.seq
        {
            return Err(AutomergeError::DuplicateChange(format!(
                "Change request has already been applied {}:{}",
                request.actor.to_hex_string(),
                request.seq
            )));
        }
        Ok(())
    }

    fn add_change(
        &mut self,
        change: Rc<Change>,
        local: bool,
        undoable: bool,
        diffs: &mut HashMap<ObjectID, Vec<PendingDiff>>,
    ) -> Result<(), AutomergeError> {
        if local {
            self.apply_change(change, undoable, diffs)
        } else {
            self.queue.push(change);
            self.apply_queued_ops(diffs)
        }
    }

    fn apply_queued_ops(
        &mut self,
        diffs: &mut HashMap<ObjectID, Vec<PendingDiff>>,
    ) -> Result<(), AutomergeError> {
        while let Some(next_change) = self.pop_next_causally_ready_change() {
            self.apply_change(next_change, false, diffs)?;
        }
        Ok(())
    }

    fn apply_change(
        &mut self,
        change: Rc<Change>,
        undoable: bool,
        diffs: &mut HashMap<ObjectID, Vec<PendingDiff>>,
    ) -> Result<(), AutomergeError> {
        if self.hashes.contains_key(&change.hash) {
            return Ok(());
        }

        self.states
            .entry(change.actor_id())
            .or_default()
            .push(change.clone());

        self.hashes.insert(change.hash, change.clone());

        self.history.push(change.hash);

        let op_set = Rc::make_mut(&mut self.op_set);

        op_set.max_op = max(op_set.max_op, change.max_op());

        for d in change.deps.iter() {
            op_set.deps.remove(d);
        }
        op_set.deps.insert(change.hash);

        let undo_ops = op_set.apply_ops(
            OpHandle::extract(change, &mut self.actors),
            undoable,
            diffs,
            &self.actors,
        )?;

        if undoable {
            self.push_undo_ops(undo_ops);
        };

        Ok(())
    }

    fn pop_next_causally_ready_change(&mut self) -> Option<Rc<Change>> {
        let mut index = 0;
        while index < self.queue.len() {
            let change = self.queue.get(index).unwrap();
            if change.deps.iter().all(|d| self.hashes.contains_key(d)) {
                return Some(self.queue.remove(index));
            }
            index += 1
        }
        None
    }

    fn finalize_version(
        &mut self,
        request_version: u64,
        change: Rc<Change>,
    ) -> Result<(), AutomergeError> {
        // remove all versions older than this one
        let mut i = 0;
        while i != self.versions.len() {
            if self.versions[i].version < request_version {
                self.versions.remove(i);
            } else {
                i += 1;
            }
        }

        for v in self.versions.iter_mut() {
            if v.local_state.is_some() {
                v.queue.push(change.clone())
            }
        }

        Ok(())
    }

    pub fn get_patch(&self) -> Result<amp::Patch, AutomergeError> {
        let diffs = self
            .op_set
            .construct_object(&ObjectID::Root, &self.actors)?;
        self.make_patch(Some(diffs), None)
    }

    pub fn get_changes_for_actor_id(
        &self,
        actor_id: &amp::ActorID,
    ) -> Result<Vec<&Change>, AutomergeError> {
        Ok(self
            .states
            .get(actor_id)
            .map(|vec| vec.iter().map(|c| c.as_ref()).collect())
            .unwrap_or_default())
    }

    pub fn get_changes(&self, have_deps: &[amp::ChangeHash]) -> Vec<&Change> {
        let mut stack = have_deps.to_owned();
        let mut has_seen = HashSet::new();
        while let Some(hash) = stack.pop() {
            if let Some(change) = self.hashes.get(&hash) {
                stack.extend(change.deps.clone());
            }
            has_seen.insert(hash);
        }
        self.history
            .iter()
            .filter(|hash| !has_seen.contains(hash))
            .filter_map(|hash| self.hashes.get(hash))
            .map(|rc| rc.as_ref())
            .collect()
    }

    fn can_undo(&self) -> bool {
        self.undo_pos > 0
    }

    fn can_redo(&self) -> bool {
        !self.internal_redo_stack.is_empty()
    }

    pub fn save(&self) -> Result<Vec<u8>, AutomergeError> {
        let bytes: Vec<&[u8]> = self
            .history
            .iter()
            .filter_map(|hash| self.hashes.get(&hash))
            .map(|r| r.bytes.as_slice())
            .collect();
        Ok(bytes.concat())
    }

    pub fn load(data: Vec<u8>) -> Result<Self, AutomergeError> {
        let changes = Change::parse(&data)?;
        let mut backend = Self::init();
        backend.load_changes(changes)?;
        Ok(backend)
    }

    pub fn get_missing_deps(&self) -> Vec<amp::ChangeHash> {
        let in_queue: Vec<_> = self.queue.iter().map(|change| &change.hash).collect();
        self.queue
            .iter()
            .flat_map(|change| change.deps.clone())
            .filter(|h| !in_queue.contains(&h))
            .collect()
    }

    fn push_undo_ops(&mut self, undo_ops: Vec<InternalUndoOperation>) {
        self.internal_undo_stack.truncate(self.undo_pos);
        self.internal_undo_stack.push(undo_ops);
        self.undo_pos += 1;
    }

    pub fn undo_stack(&self) -> Vec<Vec<UndoOperation>> {
        self.internal_undo_stack
            .iter()
            .map(|ops| ops.iter().map(|op| self.actors.export_undo(op)).collect())
            .collect()
    }

    pub fn redo_stack(&self) -> Vec<Vec<UndoOperation>> {
        self.internal_redo_stack
            .iter()
            .map(|ops| ops.iter().map(|op| self.actors.export_undo(op)).collect())
            .collect()
    }
}

#[derive(Debug, PartialEq, Clone)]
struct Version {
    version: u64,
    local_state: Option<Rc<OpSet>>,
    queue: Vec<Rc<Change>>,
}

fn resolve_key(
    rop: &amp::Op,
    id: &OpID,
    actors: &ActorMap,
    ids: &mut dyn OrderedSet<OpID>,
) -> Result<amp::Key, AutomergeError> {
    let key = &rop.key;
    let insert = rop.insert;
    let del = rop.action == amp::OpType::Del;
    match key {
        amp::RequestKey::Str(s) => Ok(amp::Key::Map(s.clone())),
        amp::RequestKey::Num(n) => {
            let n: usize = *n as usize;
            (if insert {
                if n == 0 {
                    ids.insert_index(0, *id);
                    Some(amp::Key::head())
                } else {
                    ids.insert_index(n, *id);
                    ids.key_of(n - 1).map(|i| actors.export_opid(&i).into())
                }
            } else if del {
                ids.remove_index(n).map(|k| actors.export_opid(&k).into())
            } else {
                ids.key_of(n).map(|i| actors.export_opid(&i).into())
            })
            .ok_or(AutomergeError::IndexOutOfBounds(n))
        }
    }
}

/// Extension trait adding a few helper methods with backend specific logic
/// to `Operation`
trait OpExt {
    fn generate_redos(&self, overwritten: &[OpHandle]) -> Vec<InternalUndoOperation>;
    //fn can_merge(&self, other: &InternalOperation) -> bool;
    //fn merge(&mut self, other: InternalOperation);
}

impl OpExt for InternalOperation {
    fn generate_redos(&self, overwritten: &[OpHandle]) -> Vec<InternalUndoOperation> {
        let key = self.key.clone();

        if let InternalOpType::Inc(value) = self.action {
            vec![InternalUndoOperation {
                action: InternalOpType::Inc(-value),
                obj: self.obj,
                key,
            }]
        } else if overwritten.is_empty() {
            vec![InternalUndoOperation {
                action: InternalOpType::Del,
                obj: self.obj,
                key,
            }]
        } else {
            overwritten.iter().map(|o| o.invert(&key)).collect()
        }
    }

    /*
    fn can_merge(&self, other: &InternalOperation) -> bool {
        !self.insert && !other.insert && other.obj == self.obj && other.key == self.key
    }

    fn merge(&mut self, other: InternalOperation) {
        if let OpType::Inc(delta) = other.action {
            match self.action {
                OpType::Set(amp::Value::Counter(number)) => {
                    self.action = OpType::Set(amp::Value::Counter(number + delta))
                }
                OpType::Inc(number) => self.action = OpType::Inc(number + delta),
                _ => {}
            } // error?
        } else {
            match other.action {
                OpType::Set(_) | OpType::Link(_) | OpType::Del => self.action = other.action,
                _ => {}
            }
        }
    }
    */
}<|MERGE_RESOLUTION|>--- conflicted
+++ resolved
@@ -11,10 +11,6 @@
 use crate::undo_operation::UndoOperation;
 use crate::{Change, UnencodedChange};
 use automerge_protocol as amp;
-<<<<<<< HEAD
-use automerge_protocol::{ActorID, Key, MapType, ObjType, ObjectID, OpID, SequenceType};
-=======
->>>>>>> ab71d014
 use std::borrow::BorrowMut;
 use std::cmp::max;
 use std::collections::{HashMap, HashSet};
@@ -131,17 +127,10 @@
                 let internal_key = self.actors.import_key(external_key.clone());
                 let pred = op_set.get_pred(&internal_object_id, &internal_key, insert);
                 let action = match rop.action {
-<<<<<<< HEAD
-                    amp::OpType::MakeMap => OpType::Make(ObjType::Map(MapType::Map)),
-                    amp::OpType::MakeTable => OpType::Make(ObjType::Map(MapType::Table)),
-                    amp::OpType::MakeList => OpType::Make(ObjType::Sequence(SequenceType::List)),
-                    amp::OpType::MakeText => OpType::Make(ObjType::Sequence(SequenceType::Text)),
-=======
-                    amp::OpType::MakeMap => OpType::Make(amp::ObjType::Map),
-                    amp::OpType::MakeTable => OpType::Make(amp::ObjType::Table),
-                    amp::OpType::MakeList => OpType::Make(amp::ObjType::List),
-                    amp::OpType::MakeText => OpType::Make(amp::ObjType::Text),
->>>>>>> ab71d014
+                    amp::OpType::MakeMap => OpType::Make(amp::ObjType::map()),
+                    amp::OpType::MakeTable => OpType::Make(amp::ObjType::table()),
+                    amp::OpType::MakeList => OpType::Make(amp::ObjType::list()),
+                    amp::OpType::MakeText => OpType::Make(amp::ObjType::text()),
                     amp::OpType::Del => OpType::Del,
                     amp::OpType::Link => OpType::Link(
                         child
